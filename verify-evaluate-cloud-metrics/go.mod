--- conflicted
+++ resolved
@@ -20,13 +20,8 @@
 	golang.org/x/crypto v0.14.0 // indirect
 	golang.org/x/net v0.17.0 // indirect
 	golang.org/x/oauth2 v0.8.0 // indirect
-<<<<<<< HEAD
-	golang.org/x/sys v0.8.0 // indirect
-	golang.org/x/text v0.9.0 // indirect
-=======
 	golang.org/x/sys v0.13.0 // indirect
 	golang.org/x/text v0.13.0 // indirect
->>>>>>> c357204e
 	google.golang.org/appengine v1.6.7 // indirect
 	google.golang.org/genproto v0.0.0-20230530153820-e85fd2cbaebc // indirect
 	google.golang.org/genproto/googleapis/api v0.0.0-20230530153820-e85fd2cbaebc // indirect
